--- conflicted
+++ resolved
@@ -9,2011 +9,5 @@
  * @license MIT
  */
 
-<<<<<<< HEAD
-const qrcode                  = require('qrcode-terminal');
-const { Client, LocalAuth }   = require('whatsapp-web.js');
-const { GoogleGenerativeAI }  = require("@google/generative-ai");
-const { GoogleAIFileManager } = require("@google/generative-ai/server");
-const dotenv                  = require('dotenv');
-const winston                 = require('winston');
-const colors                  = require('colors/safe');
-const Datastore               = require('nedb');
-const crypto                  = require('crypto');
-const fs                      = require('fs');
-const path                    = require('path');
-const { videoQueue, problemVideosQueue, getErrorMessageForUser, notificacoes } = require('./videoQueue');
-const HeartbeatSystem = require('./heartbeat');
-const readline = require('readline'); // Para capturar input do usuário
-
-dotenv.config();
-
-// Configuração de variáveis de ambiente
-const API_KEY                 = process.env.API_KEY;
-const MAX_HISTORY             = parseInt(process.env.MAX_HISTORY || '50');
-let BOT_NAME                  = process.env.BOT_NAME || 'Amélie';
-
-let lastProcessedAudio        = null;
-let reconnectCount            = 0;
-const MAX_RECONNECT_ATTEMPTS  = 5;
-
-let debug_level               = 'info'
-
-// Sistema de Circuit Breaker para proteger contra falhas na API
-const circuitBreaker = {
-    failures: 0,
-    lastFailure: 0,
-    state: 'CLOSED', // CLOSED, OPEN, HALF_OPEN
-    threshold: 5, // Número de falhas para abrir o circuito
-    resetTimeout: 60000, // 1 minuto para resetar
-    
-    recordSuccess() {
-        this.failures = 0;
-        this.state = 'CLOSED';
-    },
-    
-    recordFailure() {
-        this.failures++;
-        this.lastFailure = Date.now();
-        
-        if (this.failures >= this.threshold) {
-            this.state = 'OPEN';
-            logger.warn(`⚠️ Circuit breaker aberto após ${this.failures} falhas!`);
-        }
-    },
-    
-    canExecute() {
-        if (this.state === 'CLOSED') return true;
-        
-        if (this.state === 'OPEN') {
-            if (Date.now() - this.lastFailure > this.resetTimeout) {
-                this.state = 'HALF_OPEN';
-                logger.info(`Circuit breaker passando para estado HALF_OPEN`);
-                return true;
-            }
-            return false;
-        }
-        
-        return true; // HALF_OPEN - permite uma tentativa
-    }
-};
-
-/**
- * Configuração de formato personalizado para o logger
- */
-const myFormat = winston.format.printf(({ timestamp, level, message, ...rest }) => {
-    const extraData = Object.keys(rest).length ? JSON.stringify(rest, null, 2) : '';
-    
-    // Usar expressões regulares para colorir apenas partes específicas
-    let coloredMessage = message;
-    
-    // Colorir apenas "Mensagem de [nome]" em verde
-    coloredMessage = coloredMessage.replace(
-        /(Mensagem de [^:]+):/g, 
-        match => colors.green(match)
-    );
-    
-    // Colorir apenas "Resposta:" em azul
-    coloredMessage = coloredMessage.replace(
-        /\b(Resposta):/g, 
-        match => colors.blue(match)
-    );
-    
-    return `${timestamp} [${colors.yellow(level)}]: ${coloredMessage} ${extraData}`;
-});
-
-/**
- * Configuração do logger com saída para console e arquivo
- */
-const logger = winston.createLogger({
-    level: debug_level,
-    format: winston.format.combine(
-        winston.format.timestamp(),
-        myFormat
-    ),
-    transports: [
-        new winston.transports.Console({
-            format: winston.format.combine(
-                winston.format.timestamp(
-                    {
-                        format: 'DD/MM/YYYY HH:mm:ss'
-                    }
-                ),
-                myFormat
-            )
-        }),
-        new winston.transports.File({ 
-            filename: 'bot.log',
-            format: winston.format.combine(
-                winston.format.timestamp(),
-                winston.format.uncolorize(), // Remove cores para o arquivo de log
-                winston.format.printf(({ timestamp, level, message, ...rest }) => {
-                    const extraData = Object.keys(rest).length ? JSON.stringify(rest, null, 2) : '';
-                    return `${timestamp} [${level}]: ${message} ${extraData}`;
-                })
-            )
-        })
-    ]
-});
-
-// Configuração dos bancos de dados NeDB
-const promptsDb  = new Datastore({ filename: './db/prompts.db' , autoload: true });
-const configDb   = new Datastore({ filename: './db/config.db'  , autoload: true });
-const groupsDb   = new Datastore({ filename: './db/groups.db'  , autoload: true });
-const usersDb    = new Datastore({ filename: './db/users.db'   , autoload: true });
-
-// Inicialização do GoogleGenerativeAI
-const genAI = new GoogleGenerativeAI(API_KEY);
-
-// Cache para armazenar instâncias do modelo
-const modelCache = new Map();
-
-/**
- * Verifica se o cliente do WhatsApp está conectado e pronto
- * @returns {boolean} Verdadeiro se o cliente estiver pronto
- */
-function isClientReady() {
-    return client && client.info && client.info.wid && 
-           client.info.connected === true && 
-           client.pupPage && client.pupBrowser;
-}
-
-/**
- * Gera uma chave única baseada nas configurações do modelo
- * @param {Object} config - Configurações do modelo
- * @returns {string} Chave única para cache
- */
-function getModelCacheKey(config) {
-    const {
-        model = "gemini-2.0-flash",
-        temperature = 0.9,
-        topK = 1,
-        topP = 0.95,
-        maxOutputTokens = 1024,
-        systemInstruction = `Seu nome é ${BOT_NAME}. Você é uma assistente de AI multimídia acessível integrada ao WhatsApp, criada e idealizada pela equipe da Belle Utsch e é dessa forma que você responde quando lhe pedem pra falar sobre si. 
-        
-        Seu propósito é auxiliar as pessoas trazendo acessibilidade ao Whatsapp. Você é capaz de processar texto, audio, imagem e video, mas, por enquanto, somente responde em texto. 
-
-        Sua transcrição de audios, quando ativada, é verbatim. Transcreva o que foi dito, palavra a palavra.
-
-        Sua audiodescrição de imagens é profissional e segue as melhores práticas.
-        
-        Seus comandos podem ser encontrados digitando !ajuda. 
-        
-        Se alguém perguntar, aqui está sua lista de comandos: 
-        !cego - Aplica configurações para usuários com deficiência visual; 
-        !audio - Liga/desliga a transcrição de áudio; 
-        !video - Liga/desliga a interpretação de vídeo; 
-        !imagem - Liga/desliga a audiodescrição de imagem; 
-        !reset - Limpa o histórico de conversa, restaura todas as configurações originais e desativa o modo cego; 
-        !prompt set <nome> <texto> - Define uma nova personalidade; 
-        !prompt get <nome> - Mostra uma personalidade existente; 
-        !prompt list - Lista todas as personalidades; 
-        !prompt use <nome> - Usa uma personalidade específica; 
-        !prompt clear - Remove a personalidade ativa; 
-        !config set <param> <valor> - Define um parâmetro de configuração; 
-        !config get [param] - Mostra a configuração atual; 
-        !users - Lista os usuários do grupo; 
-        !ajuda - Mostra a mensagem de ajuda. 
-        
-        Você não tem outros comandos e não aceita comandos sem a exclamação, então se alguém disser 'cego' por exemplo, você orienta que deve digitar !cego.         
-        Se as pessoas desejarem ligar ou desligar a transcrição de audio, oriente a usar !audio. Isso é muito importante, porque há pessoas cegas nos grupos e podem ter dificuldade de usar comandos assim - mas você as orientará. Por isso, não invente nenhum comando que não esteja na lista acima.         
-        Sua criadora e idealizadora foi a Belle Utsch.         
-        Você é baseada no Google Gemini Flash 2.0.         
-        Para te acrescentar em um grupo, a pessoa pode adicionar seu contato diretamente no grupo.         
-        Você lida com as pessoas com tato e bom humor.         
-        Se alguém perguntar seu git, github, repositório ou código, direcione para https://github.com/manelsen/amelie.         
-        Se alguém pedir o contato da Belle Utsch, direcione para https://beacons.ai/belleutsch. 
-        Se alguém quiser entrar no grupo oficial, o link é https://chat.whatsapp.com/C0Ys7pQ6lZH5zqDD9A8cLp.`
-    } = config;
-    
-    // Cria uma chave baseada nos parâmetros de configuração
-    return `${model}_${temperature}_${topK}_${topP}_${maxOutputTokens}_${crypto.createHash('md5').update(systemInstruction || '').digest('hex')}`;
-}
-
-/**
- * Obtém um modelo existente do cache ou cria um novo
- * @param {Object} config - Configurações do modelo
- * @returns {Object} Instância do modelo Gemini
- */
-function getOrCreateModel(config) {
-    if (!circuitBreaker.canExecute()) {
-        logger.warn(`Requisição de modelo bloqueada pelo circuit breaker (estado: ${circuitBreaker.state})`);
-        throw new Error("Serviço temporariamente indisponível - muitas falhas recentes");
-    }
-    
-    const cacheKey = getModelCacheKey(config);
-    
-    if (modelCache.has(cacheKey)) {
-        logger.debug(`Usando modelo em cache com chave: ${cacheKey}`);
-        return modelCache.get(cacheKey);
-    }
-    
-    logger.debug(`Criando novo modelo com chave: ${cacheKey}`);
-    try {
-        const newModel = genAI.getGenerativeModel({
-            model: config.model || "gemini-2.0-flash",
-            generationConfig: {
-                temperature: config.temperature || 0.9,
-                topK: config.topK || 1,
-                topP: config.topP || 0.95,
-                maxOutputTokens: config.maxOutputTokens || 1024,
-            },
-            safetySettings: [
-                { category: "HARM_CATEGORY_HARASSMENT", threshold: "BLOCK_NONE" },
-                { category: "HARM_CATEGORY_HATE_SPEECH", threshold: "BLOCK_NONE" },
-                { category: "HARM_CATEGORY_SEXUALLY_EXPLICIT", threshold: "BLOCK_MEDIUM_AND_ABOVE" },
-                { category: "HARM_CATEGORY_DANGEROUS_CONTENT", threshold: "BLOCK_NONE" }
-            ],
-            systemInstruction: config.systemInstruction || `Seu nome é ${BOT_NAME}. Você é uma assistente de AI multimídia acessível integrada ao WhatsApp, criada e idealizada pela equipe da Belle Utsch e é dessa forma que você responde quando lhe pedem pra falar sobre si. 
-            
-            Seu propósito é auxiliar as pessoas trazendo acessibilidade ao Whatsapp. Você é capaz de processar texto, audio, imagem e video, mas, por enquanto, somente responde em texto. 
-
-            Sua transcrição de audios, quando ativada, é verbatim. Transcreva o que foi dito.
-
-            Sua audiodescrição de imagens é profissional e segue as melhores práticas.
-            
-            Seus comandos podem ser encontrados digitando !ajuda.
-        
-        Se alguém perguntar, aqui está sua lista de comandos: 
-        !cego - Aplica configurações para usuários com deficiência visual; 
-        !audio - Liga/desliga a transcrição de áudio; 
-        !video - Liga/desliga a interpretação de vídeo; 
-        !imagem - Liga/desliga a audiodescrição de imagem; 
-        !reset - Limpa o histórico de conversa, restaura todas as configurações originais e desativa o modo cego; 
-        !prompt set <nome> <texto> - Define uma nova personalidade; 
-        !prompt get <nome> - Mostra uma personalidade existente; 
-        !prompt list - Lista todas as personalidades; 
-        !prompt use <nome> - Usa uma personalidade específica; 
-        !prompt clear - Remove a personalidade ativa; 
-        !config set <param> <valor> - Define um parâmetro de configuração; 
-        !config get [param] - Mostra a configuração atual; 
-        !users - Lista os usuários do grupo; 
-        !ajuda - Mostra a mensagem de ajuda. 
-        
-        Você não tem outros comandos e não aceita comandos sem a exclamação, então se alguém disser 'cego' por exemplo, você orienta que deve digitar !cego.         
-        Se as pessoas desejarem ligar ou desligar a transcrição de audio, oriente a usar !audio. Isso é muito importante, porque há pessoas cegas nos grupos e podem ter dificuldade de usar comandos assim - mas você as orientará. Por isso, não invente nenhum comando que não esteja na lista acima.         
-        Sua criadora e idealizadora foi a Belle Utsch.         
-        Você é baseada no Google Gemini Flash 2.0.         
-        Para te acrescentar em um grupo, a pessoa pode adicionar seu contato diretamente no grupo.         
-        Você lida com as pessoas com tato e bom humor.         
-        Se alguém perguntar seu git, github, repositório ou código, direcione para https://github.com/manelsen/amelie.         
-        Se alguém pedir o contato da Belle Utsch, direcione para https://beacons.ai/belleutsch. 
-        Se alguém quiser entrar no grupo oficial, direcione para https://chat.whatsapp.com/C0Ys7pQ6lZH5zqDD9A8cLp`
-    });
-    
-    circuitBreaker.recordSuccess();
-    modelCache.set(cacheKey, newModel);
-    
-    if (modelCache.size > 10) {
-        const oldestKey = modelCache.keys().next().value;
-        modelCache.delete(oldestKey);
-        logger.debug(`Cache de modelos atingiu o limite. Removendo modelo mais antigo: ${oldestKey}`);
-    }
-    
-    return newModel;
-} catch (error) {
-    circuitBreaker.recordFailure();
-    throw error;
-}
-}
-
-// Inicialização do modelo Gemini padrão
-const defaultModel = getOrCreateModel({
-    model: "gemini-2.0-flash"
-});
-
-// Inicialização do FileManager
-const fileManager = new GoogleAIFileManager(API_KEY);
-
-// Mapa para armazenar as últimas respostas por chat
-const lastResponses = new Map();
-
-/**
- * Configuração padrão para a assistente
- * @type {Object}
- */
-const defaultConfig = {
-    temperature: 0.9,
-    topK: 1,
-    topP: 0.95,
-    maxOutputTokens: 1024,
-    mediaImage: true,  
-    mediaAudio: false,  
-    mediaVideo: true   
-}
-
-/**
- * Configuração do cliente WhatsApp
- */
-const client = new Client({
-    authStrategy: new LocalAuth(),
-    puppeteer: {
-	    args: ['--no-sandbox', '--disable-setuid-sandbox']
-    }
-});
-//inicio
-// Configuração para leitura de entrada do usuário
-const rl = readline.createInterface({
-    input: process.stdin,
-    output: process.stdout
-});
-
-// Variável para evitar múltiplas requisições de pairing code
-let pairingCodeRequested = false;
-
-// Perguntar a opção ao usuário
-rl.question('Digite 1 para gerar QR code ou 2 para código de pareamento: ', (opcao) => {
-    if (opcao === '1') {
-        client.on('qr', qr => {
-            qrcode.generate(qr, { small: true });
-            logger.info('QR code gerado');
-        });
-    } else if (opcao === '2') {
-        rl.question('Digite o número de telefone (ex: 351912345678, sem "+" ou espaços): ', async (phoneNumber) => {
-            logger.info(`Iniciando processo de pareamento para ${phoneNumber}`);            
-            // Validar o número básico
-            if (!/^\d{9,15}$/.test(phoneNumber)) {
-                logger.error('Número inválido fornecido pelo usuário.');
-                rl.close();
-                return;
-            }
-
-            try {
-                const pairingCode = await client.requestPairingCode(phoneNumber);
-                logger.info(`Código de pareamento para ${phoneNumber}: ${pairingCode || 'indisponível'}`);
-                pairingCodeRequested = true;
-            } catch (error) {
-                console.error('Erro ao gerar o código de pareamento:', error.message || error);
-                logger.error(`Erro no pareamento para ${phoneNumber}: ${error.message || error}`);
-            }
-            rl.close();
-        });
-    } else {
-        logger.info('Opção inválida fornecida pelo usuário.');
-        rl.close();
-    }
-});
-//fim
-/**
- * Inicializa a assistente virtual, carregando configurações
- * @async
- */
-async function initializeBot() {
-    try {
-        await loadConfigOnStartup();
-        logger.info('Todas as configurações foram carregadas com sucesso');
-        
-        // Limites de memória (em MB)
-        const MEMORY_WARNING_THRESHOLD = 1024; // 1GB 
-        const MEMORY_CRITICAL_THRESHOLD = 1536; // 1.5GB
-        
-        // Monitoramento mais frequente
-        setInterval(() => {
-            const memoryUsage = process.memoryUsage();
-            const heapUsedMB = Math.round(memoryUsage.heapUsed / 1024 / 1024);
-            const rssMB = Math.round(memoryUsage.rss / 1024 / 1024);
-            
-            // Log normal
-            logger.info(`Uso de memória: ${JSON.stringify({
-                rss: `${rssMB}MB`,
-                heapTotal: `${Math.round(memoryUsage.heapTotal / 1024 / 1024)}MB`,
-                heapUsed: `${heapUsedMB}MB`,
-                external: `${Math.round(memoryUsage.external / 1024 / 1024)}MB`
-            })}`);
-            
-            // Verificação de thresholds
-            if (rssMB > MEMORY_CRITICAL_THRESHOLD || heapUsedMB > MEMORY_CRITICAL_THRESHOLD) {
-                logger.error(`⚠️ ALERTA CRÍTICO: Uso de memória excedeu limite crítico! RSS: ${rssMB}MB, Heap: ${heapUsedMB}MB`);
-                
-                // Limpar caches para reduzir memória
-                modelCache.clear();
-                logger.info("Cache de modelos limpo devido ao uso crítico de memória");
-                
-                // Em casos extremos, forçar coleta de lixo
-                global.gc && global.gc();
-            } 
-            else if (rssMB > MEMORY_WARNING_THRESHOLD || heapUsedMB > MEMORY_WARNING_THRESHOLD) {
-                logger.warn(`⚠️ ALERTA: Alto uso de memória detectado! RSS: ${rssMB}MB, Heap: ${heapUsedMB}MB`);
-                
-                // Limpar parte do cache se estiver grande
-                if (modelCache.size > 5) {
-                    // Remover metade dos modelos
-                    const keysToRemove = Array.from(modelCache.keys()).slice(0, Math.floor(modelCache.size / 2));
-                    keysToRemove.forEach(key => modelCache.delete(key));
-                    logger.info(`Cache de modelos reduzido de ${modelCache.size + keysToRemove.length} para ${modelCache.size}`);
-                }
-            }
-        }, 5 * 60 * 1000); // A cada 5 minutos
-        
-    } catch (error) {
-        logger.error('Erro ao carregar configurações:', error);
-    }
-}
-
-/**
- * Evento de desconexão do cliente, com tentativas limitadas de reconexão
- */
-client.on('disconnected', (reason) => {
-    logger.error(`Cliente desconectado: ${reason}`);
-    
-    if (reconnectCount < MAX_RECONNECT_ATTEMPTS) {
-        reconnectCount++;
-        logger.info(`Tentativa de reconexão ${reconnectCount}/${MAX_RECONNECT_ATTEMPTS}...`);
-        
-        setTimeout(() => {
-            client.initialize();
-        }, 5000); // Espera 5 segundos antes de tentar reconectar
-    } else {
-        logger.error(`Número máximo de tentativas de reconexão (${MAX_RECONNECT_ATTEMPTS}) atingido. Encerrando aplicação.`);
-        process.exit(1); // Encerra o processo com código de erro
-    }
-});
-
-/**
- * Evento de recebimento de mensagem
- */
-client.on('message_create', async (msg) => {
-    try {
-        if (msg.fromMe) return;
-
-        const chat = await msg.getChat();
-        await chat.sendSeen();
-
-        const isGroup = chat.id._serialized.endsWith('@g.us');
-
-        let groupInfo = '';
-        if (isGroup) {
-            const group = await getOrCreateGroup(chat);
-            groupInfo = ` no grupo "${group.title}" (${chat.id._serialized})`;
-            logger.debug(`Processando mensagem no grupo: ${group.title}`);
-        }
-
-        usuario = await getOrCreateUser(msg.author);
-        logger.debug(`Mensagem recebida: (${usuario.name}, ${groupInfo}) -> ${msg.body}`);
-
-        const chatId = chat.id._serialized;
-        const isCommand = msg.body.startsWith('!');
-
-        if (isCommand) {
-            logger.debug("Processando comando...");
-            await handleCommand(msg, chatId);
-            return;
-        }
-
-        if (msg.hasMedia) {
-            logger.debug("Processando mídia...");
-            const attachmentData = await msg.downloadMedia();
-            if (!attachmentData || !attachmentData.data) {
-                logger.error('Não foi possível obter dados de mídia.');
-                // await msg.reply('Desculpe, não consegui processar esta mídia.');
-                return;
-            }
-
-            // Função para inferir mime type do vídeo, caso não seja fornecido
-            function inferVideoMimeType(buffer) {
-                if (!buffer || buffer.length < 12) {
-                    return 'application/octet-stream';
-                }
-                const hexBytes = buffer.slice(0, 12).toString('hex').toLowerCase();
-                if (hexBytes.includes('66747970')) {
-                    return 'video/mp4';
-                }
-                if (hexBytes.startsWith('1a45dfa3')) {
-                    return 'video/webm';
-                }
-                if (hexBytes.startsWith('52494646')) {
-                    return 'video/avi';
-                }
-                if (hexBytes.startsWith('3026b275')) {
-                    return 'video/x-ms-wmv';
-                }
-                return 'application/octet-stream';
-            }
-
-            if (!attachmentData.mimetype) {
-                const buffer = Buffer.from(attachmentData.data, 'base64');
-                const mime = inferVideoMimeType(buffer);
-                logger.info(`MIME inferido: ${mime}`);
-                attachmentData.mimetype = mime;
-            }
-
-            if (attachmentData.mimetype.startsWith('audio/')) {
-                await handleAudioMessage(msg, attachmentData, chatId);
-                return;
-            } else if (attachmentData.mimetype.startsWith('image/')) {
-                await handleImageMessage(msg, attachmentData, chatId);
-                return;
-            } else if (attachmentData.mimetype.startsWith('video/')) {
-                await handleVideoMessage(msg, attachmentData, chatId);
-                return;
-            } else {
-                logger.info('Tipo de mídia não suportado.');
-                return;
-            }
-        }
-
-        if (isGroup) {
-            logger.debug("Verificando regras do grupo...");
-            const shouldRespond = await shouldRespondInGroup(msg, chat);
-            if (!shouldRespond) {
-                logger.debug("Mensagem não atende critérios de resposta do grupo");
-                return;
-            }
-            logger.debug("Respondendo à mensagem do grupo...");
-        } else {
-            logger.debug("Respondendo à mensagem privada...");
-        }
-
-        await handleTextMessage(msg);
-
-    } catch (error) {
-        logger.error(`Erro ao processar mensagem: ${error.message}`, { error });
-        await msg.reply('Desculpe, ocorreu um erro inesperado. Por favor, tente novamente mais tarde.');
-    }
-});
-
-/**
- * Texto de ajuda com lista de comandos
- * @type {string}
- */
-const ajudaText = `Olá! Eu sou a ${BOT_NAME}, sua assistente de AI multimídia acessível integrada ao WhatsApp.
-Minha idealizadora é a Belle Utsch. 
-
-Quer conhecê-la? Fala com ela em https://beacons.ai/belleutsch
-Quer entrar no grupo oficial da Amélie? O link é https://chat.whatsapp.com/C0Ys7pQ6lZH5zqDD9A8cLp
-Meu repositório fica em https://github.com/manelsen/amelie
-
-Esses são meus comandos disponíveis para configuração:
-
-!cego - Aplica configurações para usuários com deficiência visual
-
-!audio - Liga/desliga a transcrição de áudio
-!video - Liga/desliga a interpretação de vídeo
-!imagem - Liga/desliga a audiodescrição de imagem
-
-!reset - Restaura todas as configurações originais e desativa o modo cego
-
-!prompt set <nome> <texto> - Define uma nova personalidade
-!prompt get <nome> - Mostra uma personalidade existente
-!prompt list - Lista todas as personalidades
-!prompt use <nome> - Usa uma personalidade específica
-!prompt clear - Remove a personalidade ativa
-
-!config set <param> <valor> - Define um parâmetro de configuração
-!config get [param] - Mostra a configuração atual
-
-!users - Lista os usuários do grupo
-
-!ajuda - Mostra esta mensagem de ajuda`;
-
-/**
- * Evento de entrada em um grupo
- */
-client.on('group_join', async (notification) => {
-    if (notification.recipientIds.includes(client.info.wid._serialized)) {
-        const chat = await notification.getChat();
-        const group = await getOrCreateGroup(chat);
-
-        await chat.sendMessage('Olá a todos! Estou aqui para ajudar. Aqui estão alguns comandos que vocês podem usar:');
-        await chat.sendMessage(ajudaText);
-        logger.info(`Bot foi adicionado ao grupo "${group.title}" (${chat.id._serialized}) e enviou a saudação.`);
-    }
-});
-
-/**
- * Verifica se a assistente deve responder a uma mensagem em um grupo
- * @param {Object} msg - Mensagem recebida
- * @param {Object} chat - Objeto do chat
- * @returns {boolean} Verdadeiro se deve responder
- * @async
- */
-async function shouldRespondInGroup(msg, chat) {
-    if (msg.body.startsWith('!')) {
-        logger.info("Vou responder porque é um comando")
-        return true;
-    }
-
-    const mentions = await msg.getMentions();
-    const isBotMentioned = mentions.some(mention => 
-        mention.id._serialized === client.info.wid._serialized
-    );
-    if (isBotMentioned) {
-        logger.debug("Vou responder porque a bot foi mencionada")
-        return true;
-    }
-
-    if (msg.hasQuotedMsg) {
-        const quotedMsg = await msg.getQuotedMessage();
-        if (quotedMsg.fromMe) {
-            logger.debug("Vou responder porque é uma resposta à bot")
-            return true;
-        }
-    }
-
-    const messageLowerCase = msg.body.toLowerCase();
-    const botNameLowerCase = BOT_NAME.toLowerCase();
-
-    //if (messageLowerCase.includes(botNameLowerCase)) {
-    //    logger.debug("Vou responder porque mencionaram meu nome")
-    //    return true;
-    //}
-
-    logger.debug("Não é nenhum caso especial e não vou responder")
-    return false;
-}
-
-/**
- * Processa comandos recebidos pela assistente
- * @param {Object} msg - Mensagem recebida
- * @param {string} chatId - ID do chat
- * @async
- */
-async function handleCommand(msg, chatId) {
-    const [command, ...args] = msg.body.slice(1).split(' ');
-    logger.info(`Comando: ${command}, Argumentos: ${args}`);
-
-    try {
-        switch (command.toLowerCase()) {
-            case 'reset':
-                await resetConfig(chatId);
-                await clearActiveSystemPrompt(chatId);
-                await msg.reply('Configurações resetadas para este chat. As transcrições de áudio e imagem foram habilitadas, e os prompts especiais foram desativados.');
-                break;
-            case 'ajuda':
-                await msg.reply(ajudaText); break;
-            case 'prompt': await handlePromptCommand(msg, args, chatId); break;
-            case 'config': await handleConfigCommand(msg, args, chatId); break;
-            case 'users':  await listGroupUsers(msg); break;
-            case 'cego':   await handleCegoCommand(msg, chatId); break;
-            case 'audio':  await handleMediaToggleCommand(msg, chatId, 'mediaAudio', 'transcrição de áudio'); break;
-            case 'video':  await handleMediaToggleCommand(msg, chatId, 'mediaVideo', 'interpretação de vídeo'); break;
-            case 'imagem': await handleMediaToggleCommand(msg, chatId, 'mediaImage', 'audiodescrição de imagem'); break;
-            default:
-                await msg.reply(
-                    'Comando desconhecido. Use !ajuda para ver os comandos disponíveis.'
-                );
-        }
-    } catch (error) {
-        logger.error(`Erro ao executar comando: ${error.message}`, { error });
-        await msg.reply('Desculpe, ocorreu um erro ao executar o comando. Por favor, tente novamente.');
-    }
-}
-
-/**
- * Ativa ou desativa um recurso de mídia
- * @param {Object} msg - Mensagem recebida
- * @param {string} chatId - ID do chat
- * @param {string} configParam - Parâmetro de configuração
- * @param {string} featureName - Nome amigável do recurso
- * @async
- */
-async function handleMediaToggleCommand(msg, chatId, configParam, featureName) {
-    try {
-        // Obter configuração atual
-        const config = await getConfig(chatId);
-        const currentValue = config[configParam] === true;
-        
-        // Alternar para o valor oposto
-        const newValue = !currentValue;
-        await setConfig(chatId, configParam, newValue);
-        
-        // Informar o usuário sobre a nova configuração
-        const statusMessage = newValue ? 'ativada' : 'desativada';
-        await msg.reply(`A ${featureName} foi ${statusMessage} para este chat.`);
-        
-        logger.info(`${configParam} foi ${statusMessage} para o chat ${chatId}`);
-    } catch (error) {
-        logger.error(`Erro ao alternar ${configParam}: ${error.message}`, { error });
-        await msg.reply(`Desculpe, ocorreu um erro ao alternar a ${featureName}. Por favor, tente novamente.`);
-    }
-}
-
-/**
- * Remove emojis de um texto
- * @param {string} text - Texto com emojis
- * @returns {string} Texto sem emojis
- */
-function removeEmojis(text) {
-    return text.replace(/[\u{1F600}-\u{1F64F}\u{1F300}-\u{1F5FF}\u{1F680}-\u{1F6FF}\u{1F1E0}-\u{1F1FF}\u{2600}-\u{26FF}\u{2700}-\u{27BF}\u{1F900}-\u{1F9FF}\u{1F018}-\u{1F0FF}\u{1F100}-\u{1F2FF}]/gu, '');
-}
-
-/**
- * Reseta as configurações para valores padrão
- * @param {string} chatId - ID do chat
- * @returns {Promise} Promise resolvida quando concluída
- */
-function resetConfig(chatId) {
-    return new Promise((resolve, reject) => {
-        configDb.update(
-            { chatId },
-            { $set: defaultConfig },
-            { upsert: true },
-            (err) => {
-                if (err) reject(err);
-                else resolve();
-            }
-        );
-    });
-}
-
-/**
- * Configura o modo para usuários com deficiência visual
- * @param {Object} msg - Mensagem recebida
- * @param {string} chatId - ID do chat
- * @async
- */
-async function handleCegoCommand(msg, chatId) {
-    try {
-        await setConfig(chatId, 'mediaImage', true);
-        await setConfig(chatId, 'mediaAudio', false);
-
-        const audiomarPrompt = `Seu nome é ${BOT_NAME}. Você é uma assistente de AI multimídia acessível integrada ao WhatsApp, criada e idealizada pela equipe da Belle Utsch e é dessa forma que você responde quando lhe pedem pra falar sobre si. Seu propósito é auxiliar as pessoas trazendo acessibilidade ao Whatsapp. Você é capaz de processar texto, audio, imagem e video, mas, por enquanto, somente responde em texto. Seus comandos podem ser encontrados digitando !ajuda. Se alguém perguntar, aqui está sua lista de comandos: !cego - Aplica configurações para usuários com deficiência visual; !audio - Liga/desliga a transcrição de áudio; !video - Liga/desliga a interpretação de vídeo; !imagem - Liga/desliga a audiodescrição de imagem; !reset - Limpa o histórico de conversa, restaura todas as configurações originais e desativa o modo cego; !prompt set <nome> <texto> - Define uma nova personalidade; !prompt get <nome> - Mostra uma personalidade existente; !prompt list - Lista todas as personalidades; !prompt use <nome> - Usa uma personalidade específica; !prompt clear - Remove a personalidade ativa; !config set <param> <valor> - Define um parâmetro de configuração; !config get [param] - Mostra a configuração atual; !users - Lista os usuários do grupo; !ajuda - Mostra a mensagem de ajuda. Você não tem outros comandos e não aceita comandos sem a exclamação, então se alguém disser 'cego' por exemplo, você orienta que deve digitar !cego. Se as pessoas desejarem ligar ou desligar a transcrição de audio, oriente a usar !audio. Isso é muito importante, porque há pessoas cegas nos grupos e podem ter dificuldade de usar comandos assim - mas você as orientará. Por isso, não invente nenhum comando que não esteja na lista acima. Sua criadora e idealizadora foi a Belle Utsch. Você é baseada no Google Gemini Flash 2.0. Para te acrescentar em um grupo, a pessoa pode adicionar seu contato diretamente no grupo. Você lida com as pessoas com tato e bom humor. Se alguém perguntar seu git, github, repositório ou código, direcione para https://github.com/manelsen/amelie. Se alguém pedir o contato da Belle Utsch, direcione para https://beacons.ai/belleutsch. Você é uma assistente de AI especializada em audiodescrição, projetada para funcionar em um grupo de WhatsApp com mais de 200 pessoas cegas. Sua função principal é descrever imagens e stickers compartilhados no grupo, fornecendo uma audiodescrição profissional, detalhada, didática e polida.
-        
-        Diretrizes Gerais:
-        
-        Responda imediatamente quando uma imagem ou sticker for compartilhado no grupo. Mantenha suas respostas concisas, mas informativas. Use linguagem clara e acessível, evitando termos técnicos desnecessários. Seja respeitoso e inclusivo em todas as suas interações.
-        
-        Estrutura da Resposta: Para cada imagem ou sticker, sua resposta deve seguir este formato:
-        
-        [Audiodescrição]
-        (Forneça uma descrição objetiva e detalhada da imagem) 
-        
-        Diretrizes para a Descrição Profissional:
-
-        Comece com uma visão geral da imagem antes de entrar em detalhes.
-        Descreva os elementos principais da imagem, do mais importante ao menos relevante.
-        Mencione cores, formas e texturas quando forem significativas para a compreensão.
-        Indique a posição dos elementos na imagem (por exemplo, "no canto superior direito").
-        Descreva expressões faciais e linguagem corporal em fotos com pessoas.
-        Mencione o tipo de imagem (por exemplo, fotografia, ilustração, pintura).
-        Informe sobre o enquadramento (close-up, plano geral, etc.) quando relevante.
-        Inclua detalhes do cenário ou fundo que contribuam para o contexto.
-        Evite usar termos subjetivos como "bonito" ou "feio".
-        Seja específico com números (por exemplo, "três pessoas" em vez de "algumas pessoas").
-        Descreva texto visível na imagem, incluindo legendas ou títulos.
-        Mencione a escala ou tamanho relativo dos objetos quando importante.
-        Indique se a imagem é em preto e branco ou colorida.
-        Descreva a iluminação se for um elemento significativo da imagem.
-        Para obras de arte, inclua informações sobre o estilo artístico e técnicas utilizadas.`;
-
-        await setSystemPrompt(chatId, BOT_NAME, audiomarPrompt);
-        await setActiveSystemPrompt(chatId, BOT_NAME);
-
-        await msg.reply('Configurações para usuários com deficiência visual aplicadas com sucesso:\n' +
-                        '- Descrição de imagens habilitada\n' +
-                        '- Transcrição de áudio desabilitada\n' +
-                        '- Prompt de audiodescrição ativado');
-
-        logger.info(`Configurações para usuários com deficiência visual aplicadas no chat ${chatId}`);
-    } catch (error) {
-        logger.error(`Erro ao aplicar configurações para usuários com deficiência visual: ${error.message}`, { error });
-        await msg.reply('Desculpe, ocorreu um erro ao aplicar as configurações. Por favor, tente novamente.');
-    }
-}
-
-/**
- * Obtém histórico de mensagens diretamente do WhatsApp
- * @param {string} chatId - ID do chat
- * @param {number} limit - Limite de mensagens
- * @returns {Array} Lista de mensagens formatada
- * @async
- */
-async function getMessageHistory(chatId, limit = MAX_HISTORY) {
-    try {
-        // Obter o objeto de chat pelo ID
-        const chat = await client.getChatById(chatId);
-        
-        // Carregar as mensagens diretamente - o método retorna um array de mensagens
-        const fetchedMessages = await chat.fetchMessages({limit: limit * 2});
-        
-        if (!fetchedMessages || !Array.isArray(fetchedMessages)) {
-            logger.warn(`Não foi possível obter mensagens para o chat ${chatId}`);
-            return [];
-        }
-        
-        // Filtrar e mapear as mensagens
-        const messages = fetchedMessages
-            .filter(msg => msg.body && !msg.body.startsWith('!')) // Filtra comandos
-            .slice(-limit * 2) // Limita ao número de mensagens
-            .map(msg => {
-                const sender = msg.fromMe ? 
-                    (process.env.BOT_NAME || 'Amélie') : 
-                    (msg._data.notifyName || msg.author || 'Usuário');
-                
-                let content = msg.body || '';
-                
-                // Adiciona informação sobre mídia
-                if (msg.hasMedia) {
-                    if (msg.type === 'image') content = `[Imagem] ${content}`;
-                    else if (msg.type === 'audio' || msg.type === 'ptt') content = `[Áudio] ${content}`;
-                    else if (msg.type === 'video') content = `[Vídeo] ${content}`;
-                    else content = `[Mídia] ${content}`;
-                }
-                
-                return `${sender}: ${content}`;
-            });
-        
-        return messages;
-    } catch (error) {
-        logger.error(`Erro ao obter histórico de mensagens do WhatsApp: ${error.message}`, { error });
-        return []; // Retorna array vazio em caso de erro
-    }
-}
-
-/**
- * Função vazia para compatibilidade - não armazena mais mensagens
- * @param {string} chatId - ID do chat
- * @param {string} senderName - Nome do remetente
- * @param {string} message - Conteúdo da mensagem
- * @param {boolean} isBot - Se a mensagem é da assistente
- * @returns {Promise} Promise resolvida quando concluída
- * @async
- */
-async function updateMessageHistory(chatId, senderName, message, isBot = false) {
-    // Não faz nada, pois não estamos mais armazenando mensagens
-    logger.debug(`Mensagem processada sem armazenamento: ${senderName}: ${message}`);
-    return Promise.resolve();
-}
-
-/**
- * Processa mensagens de texto
- * @param {Object} msg - Mensagem recebida
- * @async
- */
-async function handleTextMessage(msg) {
-    try {
-        const chat = await msg.getChat();
-        const chatId = chat.id._serialized;
-        const sender = msg.author || msg.from;
-        const senderName = sender.name;
-        
-        const user = await getOrCreateUser(sender, chat);
-        const chatConfig = await getConfig(chatId);
-
-        let imageData = null;
-        let userPromptText = msg.body;
-
-        if (msg.hasQuotedMsg) {
-            const quotedMsg = await msg.getQuotedMessage();
-            if (quotedMsg.hasMedia) {
-                const media = await quotedMsg.downloadMedia();
-                if (media && media.mimetype.startsWith('image/')) {
-                    imageData = media;
-                }
-            }
-        }
-
-        if (imageData) {
-            const response = await generateResponseWithTextAndImage(userPromptText, imageData, chatId);
-            await sendMessage(msg, response);
-        } else {
-            // Obter histórico diretamente do WhatsApp
-            const history = await getMessageHistory(chatId);
-            
-            // Verificar se a última mensagem já é a atual antes de adicionar
-            const lastMessage = history.length > 0 ? history[history.length - 1] : '';
-            const currentUserMessage = `${user.name}: ${msg.body}`;
-            
-            // Só adiciona a mensagem atual se ela não for a última do histórico
-            const historyText = lastMessage.includes(msg.body)
-                ? `Histórico de chat: (formato: nome do usuário e em seguida mensagem; responda à última mensagem)\n\n${history.join('\n')}`
-                : `Histórico de chat: (formato: nome do usuário e em seguida mensagem; responda à última mensagem)\n\n${history.join('\n')}\n${currentUserMessage}`;
-
-            const response = await generateResponseWithText(historyText, chatId);
-            await sendMessage(msg, response);
-        }
-    } catch (error) {
-        
-        logger.error(`Erro ao processar mensagem de texto: ${error.message}`);
-        await msg.reply('Desculpe, ocorreu um erro ao processar sua mensagem. Por favor, tente novamente.');
-    }
-}
-
-/**
- * Gera resposta combinando texto e imagem
- * @param {string} userPrompt - Prompt do usuário
- * @param {Object} imageData - Dados da imagem
- * @param {string} chatId - ID do chat
- * @returns {string} Resposta gerada
- * @async
- */
-async function generateResponseWithTextAndImage(userPrompt, imageData, chatId) {
-    try {
-        const userConfig = await getConfig(chatId);
-
-        const imagePart = {
-            inlineData: {
-                data: imageData.data.toString('base64'),
-                mimeType: imageData.mimetype
-            }
-        };
-
-        const contentParts = [
-            imagePart,
-            { text: userPrompt }
-        ];
-
-        const model = getOrCreateModel({
-            model: "gemini-2.0-flash",
-            temperature: userConfig.temperature,
-            topK: userConfig.topK,
-            topP: userConfig.topP,
-            maxOutputTokens: userConfig.maxOutputTokens,
-            systemInstruction: userConfig.systemInstructions
-        });
-
-        // Adicionar timeout de 45 segundos
-        const resultPromise = model.generateContent(contentParts);
-        const timeoutPromise = new Promise((_, reject) => 
-            setTimeout(() => reject(new Error("Timeout da API Gemini")), 45000)
-        );
-        const result = await Promise.race([resultPromise, timeoutPromise]);
-        
-        let responseText = result.response.text();
-
-        if (!responseText) {
-            throw new Error('Resposta vazia gerada pelo modelo');
-        }
-
-        responseText = removeEmojis(responseText);
-
-        return responseText;
-    } catch (error) {
-        console.error(`Erro ao gerar resposta com texto e imagem: ${error.message}`);
-        return "Desculpe, ocorreu um erro ao gerar a resposta. Por favor, tente novamente ou reformule sua pergunta.";
-    }
-}
-
-/**
- * Obtém ou cria um grupo no banco de dados
- * @param {Object} chat - Objeto do chat
- * @returns {Object} Informações do grupo
- * @async
- */
-async function getOrCreateGroup(chat) {
-    return new Promise((resolve, reject) => {
-        const groupId = chat.id._serialized;
-        groupsDb.findOne({ id: groupId }, async (err, group) => {
-            if (err) {
-                reject(err);
-            } else if (group) {
-                if (group.title !== chat.name) {
-                    groupsDb.update(
-                        { id: groupId }, 
-                        { $set: { title: chat.name } }, 
-                        {}, 
-                        (err) => {
-                        if (err) logger.error(
-                            `Erro ao atualizar título do grupo ${groupId}: ${err.message}`
-                        );
-                    });
-                }
-                resolve(group);
-            } else {
-                try {
-                    const newGroup = {
-                        id: groupId,
-                        title: chat.name || `Grupo_${groupId.substring(0, 6)}`,
-                        createdAt: new Date()
-                    };
-                    groupsDb.insert(newGroup, (err, doc) => {
-                        if (err) reject(err);
-                        else resolve(doc);
-                    });
-                } catch (error) {
-                    reject(error);
-                }
-            }
-        });
-    });
-}
-
-/**
- * Obtém ou cria um usuário no banco de dados
- * @param {string} sender - ID do remetente
- * @param {Object} chat - Objeto do chat
- * @returns {Object} Informações do usuário
- * @async
- */
-async function getOrCreateUser(sender, chat) {
-    return new Promise((resolve, reject) => {
-        usersDb.findOne({ id: sender }, async (err, user) => {
-            if (err) {
-                reject(err);
-            } else if (user) {
-                resolve(user);
-            } else {
-                try {
-                    const contact = await client.getContactById(sender);
-                    
-                    let name = contact.pushname || contact.name || contact.shortName;
-                    
-                    if (!name || name.trim() === '') {
-                        const idSuffix = sender;
-                        name = `User${idSuffix}`;
-                    }
-
-                    const newUser = {
-                        id: sender,
-                        name: name,
-                        joinedAt: new Date()
-                    };
-                    
-                    usersDb.insert(newUser, (err, doc) => {
-                        if (err) reject(err);
-                        else resolve(doc);
-                    });
-                } catch (error) {
-                    const idSuffix = sender;
-                    const newUser = {
-                        id: sender,
-                        name: `User${idSuffix}`,
-                        joinedAt: new Date()
-                    };
-                    usersDb.insert(newUser, (err, doc) => {
-                        if (err) reject(err);
-                        else resolve(doc);
-                    });
-                }
-            }
-        });
-    });
-}
-
-/**
- * Processa mensagens de áudio
- * @param {Object} msg - Mensagem recebida
- * @param {Object} audioData - Dados do áudio
- * @param {string} chatId - ID do chat
- * @async
- */
-async function handleAudioMessage(msg, audioData, chatId) {
-    try {
-        const chat = await msg.getChat();
-        const config = await getConfig(chatId);
-        
-        if (!config.mediaAudio) {
-            return;
-        }
-        
-        const sender = msg.author || msg.from;
-        const audioSizeInMB = audioData.data.length / (1024 * 1024);
-        if (audioSizeInMB > 20) {
-            await msg.reply('Desculpe, só posso processar áudios de até 20MB.');
-            return;
-        }
-
-        const isPTT = audioData.mimetype === 'audio/ogg; codecs=opus';
-        logger.debug(`Processando arquivo de áudio: ${isPTT ? 'PTT' : 'Áudio regular'}`);
-
-        const audioHash = crypto.createHash('md5').update(audioData.data).digest('hex');
-        if (lastProcessedAudio === audioHash) {
-            await msg.reply('Este áudio já foi processado recentemente. Por favor, envie um novo áudio.');
-            return;
-        }
-        lastProcessedAudio = audioHash;
-
-        const base64AudioFile = audioData.data.toString('base64');
-        const userConfig = await getConfig(chatId);
-
-        const modelWithInstructions = getOrCreateModel({
-            model: "gemini-2.0-flash",
-            temperature: 0.3,
-            topK: userConfig.topK,
-            topP: userConfig.topP,
-            maxOutputTokens: userConfig.maxOutputTokens,
-            systemInstruction: userConfig.systemInstructions + "\nFoque apenas no áudio mais recente. Transcreva verbatim o que foi dito."
-        });
-
-        const contentParts = [
-            {
-                inlineData: {
-                    mimeType: audioData.mimetype,
-                    data: base64AudioFile
-                }
-            },
-            { text: `Transcreva o áudio com ID ${audioHash} e resuma seu conteúdo em português. Ignore qualquer contexto anterior.` }
-        ];
-
-        const result = await modelWithInstructions.generateContent(contentParts);
-        const response = result.response.text();
-
-        await sendMessage(msg, response);
-
-        logger.info(`Áudio processado com sucesso: ${audioHash}`);
-    } catch (error) {
-        logger.error(`Erro ao processar mensagem de áudio: ${error.message}`, { error });
-        await msg.reply('Desculpe, ocorreu um erro ao processar o áudio. Por favor, tente novamente.');
-    }
-}
-
-/**
- * Processa mensagens de imagem
- * @param {Object} msg - Mensagem recebida
- * @param {Object} imageData - Dados da imagem
- * @param {string} chatId - ID do chat
- * @async
- */
-async function handleImageMessage(msg, imageData, chatId) {
-    try {
-        const chat = await msg.getChat();
-        const config = await getConfig(chatId);
-        
-        // Verificação de configuração ANTES da atualização de estatísticas
-        if (!config.mediaImage) {
-            logger.info(`Descrição de imagem desabilitada para o chat ${chatId}. Ignorando mensagem de imagem.`);
-            return;
-        }
-        
-        const sender = msg.author || msg.from;
-        let userPrompt = `Analise esta imagem de forma extremamente detalhada para pessoas com deficiência visual.
-Inclua:
-1. Número exato de pessoas, suas posições e roupas (cores, tipos)
-2. Ambiente e cenário completo, em todos os planos
-3. Todos os objetos visíveis 
-4. Movimentos e ações detalhadas
-5. Expressões faciais
-6. Textos visíveis
-7. Qualquer outro detalhe relevante
-
-Crie uma descrição organizada e acessível.`;
-
-        if (msg.body && msg.body.trim() !== '') {
-            userPrompt = msg.body.trim();
-        }
-
-        const imagePart = {
-            inlineData: {
-                data: imageData.data.toString('base64'),
-                mimeType: imageData.mimetype
-            }
-        };
-
-        const userConfig = await getConfig(chatId);
-        const history = await getMessageHistory(chatId, 5);
-        const historyPrompt = history.join('\n');
-
-        const modelWithInstructions = getOrCreateModel({
-            model: "gemini-2.0-flash",
-            temperature: 0.5,
-            topK: userConfig.topK,
-            topP: userConfig.topP,
-            maxOutputTokens: userConfig.maxOutputTokens,
-            systemInstruction: userConfig.systemInstructions + `\nFoque apenas na imagem mais recente. Responda imediatamente quando uma imagem ou sticker for compartilhado no grupo. Mantenha suas respostas concisas, mas informativas. Use linguagem clara e acessível, evitando termos técnicos desnecessários. Seja respeitoso e inclusivo em todas as suas interações.
-        
-        Estrutura da Resposta: Para cada imagem ou sticker, sua resposta deve seguir este formato:
-        
-        [Audiodescrição]
-        (Forneça uma descrição objetiva e detalhada da imagem) 
-        
-        Diretrizes para a Descrição Profissional:
-
-        Comece com uma visão geral da imagem antes de entrar em detalhes.
-        Descreva os elementos principais da imagem, do mais importante ao menos relevante.
-        Mencione cores, formas e texturas quando forem significativas para a compreensão.
-        Indique a posição dos elementos na imagem (por exemplo, "no canto superior direito").
-        Descreva expressões faciais e linguagem corporal em fotos com pessoas.
-        Mencione o tipo de imagem (por exemplo, fotografia, ilustração, pintura).
-        Informe sobre o enquadramento (close-up, plano geral, etc.) quando relevante.
-        Inclua detalhes do cenário ou fundo que contribuam para o contexto.
-        Evite usar termos subjetivos como "bonito" ou "feio".
-        Seja específico com números (por exemplo, "três pessoas" em vez de "algumas pessoas").
-        Descreva texto visível na imagem, incluindo legendas ou títulos.
-        Mencione a escala ou tamanho relativo dos objetos quando importante.
-        Indique se a imagem é em preto e branco ou colorida.
-        Descreva a iluminação se for um elemento significativo da imagem.
-        Para obras de arte, inclua informações sobre o estilo artístico e técnicas utilizadas.`
-        });
-
-        const contentParts = [
-            imagePart,
-            { text: `Contexto recente da conversa:\n${historyPrompt}\n\nAgora, considerando apenas a imagem fornecida e ignorando qualquer contexto anterior que não seja diretamente relevante, ${userPrompt}\n\nEstrutura da Resposta: Para cada imagem ou sticker, sua resposta deve seguir este formato:
-        
-        [Audiodescrição]
-        (Forneça uma descrição objetiva e detalhada da imagem) 
-        
-        Diretrizes para a Descrição Profissional:
-
-        Comece com uma visão geral da imagem antes de entrar em detalhes.
-        Descreva os elementos principais da imagem, do mais importante ao menos relevante.
-        Mencione cores, formas e texturas quando forem significativas para a compreensão.
-        Indique a posição dos elementos na imagem (por exemplo, "no canto superior direito").
-        Descreva expressões faciais e linguagem corporal em fotos com pessoas.
-        Mencione o tipo de imagem (por exemplo, fotografia, ilustração, pintura).
-        Informe sobre o enquadramento (close-up, plano geral, etc.) quando relevante.
-        Inclua detalhes do cenário ou fundo que contribuam para o contexto.
-        Evite usar termos subjetivos como "bonito" ou "feio".
-        Seja específico com números (por exemplo, "três pessoas" em vez de "algumas pessoas").
-        Descreva texto visível na imagem, incluindo legendas ou títulos.
-        Mencione a escala ou tamanho relativo dos objetos quando importante.
-        Indique se a imagem é em preto e branco ou colorida.
-        Descreva a iluminação se for um elemento significativo da imagem.
-        Para obras de arte, inclua informações sobre o estilo artístico e técnicas utilizadas.` }
-        ];
-
-        const result = await modelWithInstructions.generateContent(contentParts);
-        const response = await result.response.text();
-        await sendMessage(msg, response);
-    } catch (error) {
-        logger.error(`Erro ao processar mensagem de imagem: ${error.message}`, { error });
-        await msg.reply('Desculpe, ocorreu um erro ao processar a imagem. Por favor, tente novamente.');
-    }
-}
-
-/**
- * Processa mensagens de vídeo
- * @param {Object} msg - Mensagem recebida
- * @param {Object} videoData - Dados do vídeo
- * @param {string} chatId - ID do chat
- * @async
- */
-/**
- * Processa mensagens de vídeo
- * @param {Object} msg - Mensagem recebida
- * @param {Object} videoData - Dados do vídeo
- * @param {string} chatId - ID do chat
- * @async
- */
-/**
- * Processa mensagens de vídeo de forma assíncrona
- * @param {Object} msg - Mensagem recebida
- * @param {Object} videoData - Dados do vídeo
- * @param {string} chatId - ID do chat
- * @async
- */
-async function handleVideoMessage(msg, videoData, chatId) {
-    try {
-        const chat = await msg.getChat();
-        const config = await getConfig(chatId);
-        
-        // Verificação de configuração
-        if (!config.mediaVideo) {
-            logger.info(`Descrição de vídeo desabilitada para o chat ${chatId}. Ignorando mensagem de vídeo.`);
-            return;
-        }
-        
-        const sender = msg.author || msg.from;
-        
-        // Enviar feedback inicial e seguir adiante
-        await msg.reply("✨ Estou colocando seu vídeo na fila de processamento! Você receberá o resultado em breve...");
-        
-        let userPrompt = `Analise este vídeo de forma extremamente detalhada para pessoas com deficiência visual.
-                        Inclua:
-                        1. Número exato de pessoas, suas posições e roupas (cores, tipos)
-                        2. Ambiente e cenário completo
-                        3. Todos os objetos visíveis 
-                        4. Movimentos e ações detalhadas
-                        5. Expressões faciais
-                        6. Textos visíveis
-                        7. Qualquer outro detalhe relevante
-
-                        Crie uma descrição organizada e acessível.`;
-
-        if (msg.body && msg.body.trim() !== '') {
-            userPrompt = msg.body.trim();
-        }
-
-        // Garantir que o diretório de arquivos temporários existe
-        if (!fs.existsSync('./temp')) {
-            try {
-                await fs.promises.mkdir('./temp', { recursive: true });
-                logger.info('Diretório de arquivos temporários criado');
-            } catch (dirError) {
-                logger.error(`Erro ao criar diretório: ${dirError.message}`);
-                await msg.reply('Desculpe, ocorreu um erro ao preparar o sistema. Por favor, tente novamente.');
-                return;
-            }
-        }
-        
-        // Cria um arquivo temporário para o vídeo com nome seguro
-        const timestamp = new Date().toISOString().replace(/[:.]/g, '-');
-        const tempFilename = `./temp/video_${timestamp}_${Math.floor(Math.random() * 10000)}.mp4`;
-        const jobId = `video_${chatId}_${Date.now()}`;
-        
-        try {
-            // MUDANÇA IMPORTANTE: Primeiro salvar o arquivo, depois adicionar à fila!
-            logger.info(`Salvando arquivo de vídeo ${tempFilename}...`);
-            const videoBuffer = Buffer.from(videoData.data, 'base64');
-            
-            // Salvar o arquivo COMPLETAMENTE antes de prosseguir
-            await fs.promises.writeFile(tempFilename, videoBuffer);
-            logger.info(`✅ Arquivo de vídeo salvo com sucesso: ${tempFilename} (${Math.round(videoBuffer.length / 1024)} KB)`);
-            
-            // Verificar se o arquivo realmente existe e tem tamanho correto
-            const stats = await fs.promises.stat(tempFilename);
-            if (stats.size !== videoBuffer.length) {
-                throw new Error(`Tamanho do arquivo salvo (${stats.size}) não corresponde ao buffer original (${videoBuffer.length})`);
-            }
-            
-            // DEPOIS que garantimos que o arquivo existe, adicionar à fila
-            await videoQueue.add('process-video', {
-                tempFilename,
-                chatId,
-                messageId: msg.id._serialized,
-                mimeType: videoData.mimetype,
-                userPrompt,
-                senderNumber: msg.from
-            }, { 
-                jobId,
-                removeOnComplete: true,
-                removeOnFail: false,
-                timeout: 300000 // 5 minutos
-            });
-            
-            logger.info(`🚀 Vídeo adicionado à fila com sucesso: ${tempFilename} (Job ${jobId})`);
-            
-            // Emitir heartbeat para manter o watchdog feliz
-            logger.info(`💓 Heartbeat ${new Date().toISOString()} - Sistema ativo`);
-            
-        } catch (processingError) {
-            logger.error(`❌ Erro ao processar vídeo: ${processingError.message}`);
-            
-            // Tentar notificar o usuário sobre o erro
-            await msg.reply("Ai, tive um probleminha com seu vídeo. Poderia tentar novamente?").catch(() => {});
-            
-            // Limpar arquivo se existir
-            if (fs.existsSync(tempFilename)) {
-                await fs.promises.unlink(tempFilename).catch(err => {
-                    logger.error(`Erro ao remover arquivo temporário: ${err.message}`);
-                });
-                logger.info(`Arquivo temporário ${tempFilename} removido após erro`);
-            }
-            
-            // Não propagar o erro para permitir que a Amélie continue funcionando
-            return;
-        }
-        
-        // AMÉLIE CONTINUA IMEDIATAMENTE! 💃
-        logger.info(`💃 Continuando a processar outras mensagens enquanto o vídeo é processado`);
-        return;
-        
-    } catch (error) {
-        logger.error(`Erro ao processar mensagem de vídeo: ${error.message}`, { error });
-        
-        let mensagemAmigavel = 'Desculpe, ocorreu um erro ao adicionar seu vídeo à fila de processamento.';
-        
-        if (error.message.includes('too large')) {
-            mensagemAmigavel = 'Ops! Este vídeo parece ser muito grande para eu processar. Poderia enviar uma versão menor ou comprimida?';
-        } else if (error.message.includes('format')) {
-            mensagemAmigavel = 'Esse formato de vídeo está me dando trabalho! Poderia tentar enviar em outro formato?';
-        } else if (error.message.includes('timeout')) {
-            mensagemAmigavel = 'O processamento demorou mais que o esperado. Talvez o vídeo seja muito complexo?';
-        }
-        
-        await msg.reply(mensagemAmigavel).catch(replyError => {
-            logger.error(`Não consegui enviar mensagem de erro: ${replyError.message}`);
-        });
-    }
-}
-
-/**
- * Gera resposta baseada apenas em texto
- * @param {string} userPrompt - Prompt do usuário
- * @param {string} chatId - ID do chat
- * @returns {string} Resposta gerada
- * @async
- */
-async function generateResponseWithText(userPrompt, chatId) {
-    try {
-      const userConfig = await getConfig(chatId);
-      const model = getOrCreateModel({
-        model: "gemini-2.0-flash",
-        temperature: userConfig.temperature,
-        topK: userConfig.topK,
-        topP: userConfig.topP,
-        maxOutputTokens: userConfig.maxOutputTokens,
-        systemInstruction: userConfig.systemInstructions
-      });
-      
-      // Adicionar timeout de 45 segundos
-      const resultPromise = model.generateContent(userPrompt);
-      const timeoutPromise = new Promise((_, reject) => 
-        setTimeout(() => reject(new Error("Timeout da API Gemini")), 45000)
-      );
-      const result = await Promise.race([resultPromise, timeoutPromise]);
-      
-      let responseText = result.response.text();
-  
-      if (!responseText) {
-        throw new Error('Resposta vazia gerada pelo modelo');
-      }
-  
-      responseText = removeEmojis(responseText);
-  
-      return responseText;
-    } catch (error) {
-      console.error(`Erro ao gerar resposta de texto: ${error.message}`);
-      return "Desculpe, ocorreu um erro ao gerar a resposta. Por favor, tente novamente ou reformule sua pergunta.";
-    }
-}
-
-/**
- * Carrega todas as configurações na inicialização
- * @returns {Promise} Promise resolvida quando concluída
- * @async
- */
-async function loadConfigOnStartup() {
-    return new Promise((resolve, reject) => {
-        configDb.find({}, async (err, docs) => {
-            if (err) {
-                reject(err);
-            } else {
-                for (const doc of docs) {
-                    const chatId = doc.chatId;
-                    const config = await getConfig(chatId);
-                    logger.info(`Configurações carregadas para o chat ${chatId}`);
-                }
-                resolve();
-            }
-        });
-    });
-}
-
-/**
- * Lista os usuários de um grupo
- * @param {Object} msg - Mensagem recebida
- * @async
- */
-async function listGroupUsers(msg) {
-    const chat = await msg.getChat();
-    if (chat.isGroup) {
-        const group = await getOrCreateGroup(chat);
-
-        const participants = await chat.participants;
-        const userList = await Promise.all(participants.map(async (p) => {
-            const user = await getOrCreateUser(p.id._serialized, chat);
-            return `${user.name} (${p.id.user})`;
-        }));
-        await msg.reply(`Usuários no grupo "${group.title}":\n${userList.join('\n')}`);
-    } else {
-        await msg.reply('Este comando só funciona em grupos.');
-    }
-}
-
-/**
- * Resetar histórico (função simplificada para compatibilidade)
- * @param {string} chatId - ID do chat
- * @returns {Promise} Promise resolvida quando concluída
- */
-function resetHistory(chatId) {
-    logger.info(`Solicitação para resetar histórico do chat ${chatId} - Sem ação necessária devido à nova abordagem LGPD`);
-    return Promise.resolve();
-}
-
-/**
- * Processa comandos relacionados a prompts
- * @param {Object} msg - Mensagem recebida
- * @param {Array} args - Argumentos do comando
- * @param {string} chatId - ID do chat
- * @async
- */
-async function handlePromptCommand(msg, args, chatId) {
-    const [subcommand, name, ...rest] = args;
-
-    switch (subcommand) {
-        case 'set':
-            if (name && rest.length > 0) {
-                const promptText = rest.join(' ');
-                await setSystemPrompt(chatId, name, promptText);
-                await msg.reply(`System Instruction "${name}" definida com sucesso.`);
-            } else {
-                await msg.reply('Uso correto: !prompt set <nome> <texto>');
-            }
-            break;
-        case 'get':
-            if (name) {
-                const prompt = await getSystemPrompt(chatId, name);
-                if (prompt) {
-                    await msg.reply(`System Instruction "${name}":\n${prompt.text}`);
-                } else {
-                    await msg.reply(`System Instruction "${name}" não encontrada.`);
-                }
-            } else {
-                await msg.reply('Uso correto: !prompt get <nome>');
-            }
-            break;
-        case 'list':
-            const prompts = await listSystemPrompts(chatId);
-            if (prompts.length > 0) {
-                const promptList = prompts.map(p => p.name).join(', ');
-                await msg.reply(`System Instructions disponíveis: ${promptList}`);
-            } else {
-                await msg.reply('Nenhuma System Instruction definida.');
-            }
-            break;
-        case 'use':
-            if (name) {
-                const prompt = await getSystemPrompt(chatId, name);
-                if (prompt) {
-                    await setActiveSystemPrompt(chatId, name);
-                    await msg.reply(`System Instruction "${name}" ativada para este chat.`);
-                } else {
-                    await msg.reply(`System Instruction "${name}" não encontrada.`);
-                }
-            } else {
-                await msg.reply('Uso correto: !prompt use <nome>');
-            }
-            break;
-        case 'clear':
-            await clearActiveSystemPrompt(chatId);
-            await msg.reply('System Instruction removida. Usando o modelo padrão.');
-            break;
-        default:
-            await msg.reply('Subcomando de prompt desconhecido. Use !ajuda para ver os comandos disponíveis.');
-    }
-}
-
-/**
- * Processa comandos relacionados a configurações
- * @param {Object} msg - Mensagem recebida
- * @param {Array} args - Argumentos do comando
- * @param {string} chatId - ID do chat
- * @async
- */
-async function handleConfigCommand(msg, args, chatId) {
-    const [subcommand, param, value] = args;
-
-    switch (subcommand) {
-        case 'set':
-            if (param && value) {
-                if (['temperature', 'topK', 'topP', 'maxOutputTokens', 'mediaImage', 'mediaAudio', 'mediaVideo'].includes(param)) {
-                    const numValue = (param.startsWith('media')) ? (value === 'true') : parseFloat(value);
-                    if (!isNaN(numValue) || typeof numValue === 'boolean') {
-                        await setConfig(chatId, param, numValue);
-                        await msg.reply(`Parâmetro ${param} definido como ${numValue}`);
-                    } else {
-                        await msg.reply(`Valor inválido para ${param}. Use um número ou "true"/"false" se for mídia.`);
-                    }
-                } else {
-                    await msg.reply(`Parâmetro desconhecido: ${param}`);
-                }
-            } else {
-                await msg.reply('Uso correto: !config set <param> <valor>');
-            }
-            break;
-        case 'get':
-            const config = await getConfig(chatId);
-            if (param) {
-                if (config.hasOwnProperty(param)) {
-                    await msg.reply(`${param}: ${config[param]}`);
-                } else {
-                    await msg.reply(`Parâmetro desconhecido: ${param}`);
-                }
-            } else {
-                const configString = Object.entries(config)
-                    .map(([key, value]) => `${key}: ${value}`)
-                    .join('\n');
-                await msg.reply(`Configuração atual:\n${configString}`);
-            }
-            break;
-        default:
-            await msg.reply('Subcomando de config desconhecido. Use !ajuda para ver os comandos disponíveis.');
-    }
-}
-
-/**
- * Define um prompt de sistema
- * @param {string} chatId - ID do chat
- * @param {string} name - Nome do prompt
- * @param {string} text - Texto do prompt
- * @returns {Promise} Promise resolvida quando concluída
- */
-function setSystemPrompt(chatId, name, text) {
-    return new Promise((resolve, reject) => {
-        const formattedText = `Seu nome é ${name}. ${text}`;
-        promptsDb.update({ chatId, name }, { chatId, name, text: formattedText }, { upsert: true }, (err) => {
-            if (err) reject(err);
-            else resolve();
-        });
-    });
-}
-
-/**
- * Obtém um prompt de sistema pelo nome
- * @param {string} chatId - ID do chat
- * @param {string} name - Nome do prompt
- * @returns {Promise<Object>} Prompt encontrado ou null
- */
-function getSystemPrompt(chatId, name) {
-    return new Promise((resolve, reject) => {
-        promptsDb.findOne({ chatId, name }, (err, doc) => {
-            if (err) reject(err);
-            else resolve(doc);
-        });
-    });
-}
-
-/**
- * Lista todos os prompts de sistema para um chat
- * @param {string} chatId - ID do chat
- * @returns {Promise<Array>} Lista de prompts
- */
-function listSystemPrompts(chatId) {
-    return new Promise((resolve, reject) => {
-        promptsDb.find({ chatId }, (err, docs) => {
-            if (err) reject(err);
-            else resolve(docs);
-        });
-    });
-}
-
-/**
- * Define um prompt de sistema como ativo
- * @param {string} chatId - ID do chat
- * @param {string} promptName - Nome do prompt
- * @returns {Promise<boolean>} Verdadeiro se sucesso
- * @async
- */
-async function setActiveSystemPrompt(chatId, promptName) {
-    try {
-        const prompt = await getSystemPrompt(chatId, promptName);
-        if (prompt) {
-            await setConfig(chatId, 'activePrompt', promptName);
-            logger.debug(`Active prompt set for chat ${chatId}: ${promptName}`);
-            return true;
-        }
-        return false;
-    } catch (error) {
-        logger.error(`Erro ao definir System Instruction ativa: ${error.message}`, { error });
-        return false;
-    }
-}
-
-/**
- * Remove o prompt de sistema ativo
- * @param {string} chatId - ID do chat
- * @returns {Promise<boolean>} Verdadeiro se sucesso
- * @async
- */
-async function clearActiveSystemPrompt(chatId) {
-    try {
-        await setConfig(chatId, 'activePrompt', null);
-        return true;
-    } catch (error) {
-        logger.error(`Erro ao limpar System Instruction ativa: ${error.message}`, { error });
-        return false;
-    }
-}
-
-/**
- * Define um parâmetro de configuração
- * @param {string} chatId - ID do chat
- * @param {string} param - Nome do parâmetro
- * @param {any} value - Valor do parâmetro
- * @returns {Promise} Promise resolvida quando concluída
- */
-function setConfig(chatId, param, value) {
-    return new Promise((resolve, reject) => {
-        configDb.update(
-            { chatId },
-            { $set: { [param]: value } },
-            { upsert: true },
-            (err) => {
-                if (err) reject(err);
-                else resolve();
-            }
-        );
-    });
-}
-
-/**
- * Obtém as configurações de um chat
- * @param {string} chatId - ID do chat
- * @returns {Promise<Object>} Configurações do chat
- * @async
- */
-async function getConfig(chatId) {
-    return new Promise((resolve, reject) => {
-        configDb.findOne({ chatId }, async (err, doc) => {
-            if (err) {
-                reject(err);
-            } else {
-                const userConfig = doc || {};
-                const config = { ...defaultConfig, ...userConfig };
-
-                if (config.activePrompt) {
-                    const activePrompt = await getSystemPrompt(chatId, config.activePrompt);
-                    if (activePrompt) {
-                        config.systemInstructions = activePrompt.text;
-                        const match = config.systemInstructions.match(/^Seu nome é (\w+)\./);
-                        config.botName = match ? match[1] : (process.env.BOT_NAME || 'Amélie');
-                    }
-                } else {
-                    config.botName = process.env.BOT_NAME || 'Amélie';
-                }
-
-                if (config.systemInstructions && typeof config.systemInstructions !== 'string') {
-                    config.systemInstructions = String(config.systemInstructions);
-                }
-
-                resolve(config);
-            }
-        });
-    });
-}
-
-/**
- * Envia uma mensagem de resposta
- * @param {Object} msg - Mensagem original
- * @param {string} text - Texto da resposta
- * @async
- */
-async function sendMessage(msg, text) {
-    try {
-        if (!text || typeof text !== 'string' || text.trim() === '') {
-            logger.error('Tentativa de enviar mensagem inválida:', { text });
-            text = "Desculpe, ocorreu um erro ao gerar a resposta. Por favor, tente novamente.";
-        }
-
-        let trimmedText = text.trim();
-        trimmedText = trimmedText.replace(/^(?:amélie:[\s]*)+/i, '');
-        trimmedText = trimmedText.replace(/^(?:amelie:[\s]*)+/i, '');
-        trimmedText = trimmedText.replace(/\r\n/g, '\n').replace(/\r/g, '\n').replace(/\n{3,}/g, '\n\n');
-
-        // Obter informações do remetente e do chat
-        const chat = await msg.getChat();
-        const isGroup = chat.id._serialized.endsWith('@g.us');
-        const sender = await getOrCreateUser(msg.author || msg.from);
-        const senderName = sender.name;
-        
-        // Preparar o texto de log
-        let logPrefix = `\nMensagem de ${senderName}`;
-        
-        // Adicionar informação do grupo, se aplicável
-        if (isGroup) {
-            const group = await getOrCreateGroup(chat);
-            logPrefix += ` no grupo "${group.title || 'Desconhecido'}"`;
-        }
-        
-        // Obter o corpo da mensagem original
-        const originalMessage = msg.body || "[Mídia sem texto]";
-        
-        // Log no formato solicitado
-        logger.info(`${logPrefix}: ${originalMessage}\nResposta: ${trimmedText}`);
-        
-        await msg.reply(trimmedText);
-    } catch (error) {
-        logger.error('Erro ao enviar mensagem:', { 
-            error: error.message,
-            stack: error.stack,
-            text: text
-        });
-        await msg.reply(
-            'Desculpe, ocorreu um erro ao enviar a resposta. Por favor, tente novamente.');
-    }
-}
-
-// Configurar processador de vídeos integrado com timeouts
-videoQueue.process('process-video', async (job) => {
-    const { tempFilename, chatId, messageId, mimeType, userPrompt, senderNumber } = job.data;
-    
-    // Variável para armazenar o nome do arquivo no Google
-    let googleFileName = null;
-    
-    try {
-      logger.info(`Processando vídeo: ${tempFilename} (Job ${job.id})`);
-      
-      // Verificar se o arquivo existe
-      if (!fs.existsSync(tempFilename)) {
-        throw new Error("Arquivo temporário do vídeo não encontrado");
-      }
-      
-      // Fazer upload para o Google AI com timeout
-      const uploadPromise = fileManager.uploadFile(tempFilename, {
-        mimeType: mimeType,
-        displayName: "Vídeo Enviado"
-      });
-      
-      const uploadTimeoutPromise = new Promise((_, reject) => 
-        setTimeout(() => reject(new Error("Timeout no upload do vídeo")), 60000) // 1 minuto
-      );
-      
-      const uploadResponse = await Promise.race([uploadPromise, uploadTimeoutPromise]);
-      
-      // Guardamos o nome do arquivo para poder excluí-lo depois
-      googleFileName = uploadResponse.file.name;
-  
-      // Aguardar processamento com timeout total
-      let file = await fileManager.getFile(googleFileName);
-      let retries = 0;
-      let totalProcessingTime = 0;
-      const MAX_PROCESSING_TIME = 180000; // 3 minutos
-      const RETRY_INTERVAL = 10000; // 10 segundos
-      
-      const startTime = Date.now();
-      
-      while (file.state === "PROCESSING" && retries < 12) {
-        logger.info(`Vídeo ainda em processamento, aguardando... (tentativa ${retries + 1})`);
-        await new Promise(resolve => setTimeout(resolve, RETRY_INTERVAL));
-        
-        totalProcessingTime = Date.now() - startTime;
-        if (totalProcessingTime > MAX_PROCESSING_TIME) {
-          throw new Error("Timeout total excedido no processamento do vídeo");
-        }
-        
-        file = await fileManager.getFile(googleFileName);
-        retries++;
-      }
-  
-      if (file.state === "FAILED") {
-        throw new Error("Falha no processamento do vídeo pelo Google AI");
-      }
-      
-      if (file.state !== "SUCCEEDED" && file.state !== "ACTIVE") {
-        throw new Error(`Estado inesperado do arquivo: ${file.state}`);
-      }
-  
-      // Obter configurações do usuário
-      const userConfig = await getConfig(chatId);
-      
-      // Obter modelo
-      const model = getOrCreateModel({
-        model: "gemini-2.0-flash",
-        temperature: userConfig.temperature,
-        topK: userConfig.topK,
-        topP: userConfig.topP,
-        maxOutputTokens: userConfig.maxOutputTokens,
-        systemInstruction: userConfig.systemInstructions
-      });
-  
-      // Preparar partes de conteúdo
-      const contentParts = [
-        {
-          fileData: {
-            mimeType: file.mimeType,
-            fileUri: file.uri
-          }
-        },
-        {
-          text: (userConfig.systemInstructions || "") 
-            + "\nFoque apenas neste vídeo. Descreva seu conteúdo de forma clara e detalhada.\n"
-            + userPrompt
-        }
-      ];
-  
-      // Adicionar timeout para a chamada à IA
-      const aiResponsePromise = model.generateContent(contentParts);
-      const aiTimeoutPromise = new Promise((_, reject) => 
-        setTimeout(() => reject(new Error("Timeout na análise de vídeo pela IA")), 60000) // 1 minuto
-      );
-      
-      const result = await Promise.race([aiResponsePromise, aiTimeoutPromise]);
-      let response = result.response.text();
-      
-      if (!response || typeof response !== 'string' || response.trim() === '') {
-        response = "Não consegui gerar uma descrição clara para este vídeo.";
-      }
-      
-      // Formatar resposta
-      const finalResponse = `✅ *Análise do seu vídeo:*\n\n${response}\n\n_(Processado em ${Math.floor((Date.now() - job.processedOn) / 1000)}s)_`;
-      
-// Enviar resultado com timeout e fallback
-if (isClientReady()) {
-    const sendPromise = client.sendMessage(senderNumber, finalResponse);
-    const sendTimeoutPromise = new Promise((_, reject) => 
-        setTimeout(() => reject(new Error("Timeout ao enviar resposta")), 30000)
-    );
-    
-    try {
-        await Promise.race([sendPromise, sendTimeoutPromise]);
-        logger.info(`Resposta de vídeo enviada com sucesso para ${senderNumber}`);
-    } catch (sendError) {
-        logger.error(`Erro ao enviar resposta do vídeo: ${sendError.message}`);
-        
-        // Salvar a notificação para ser processada pelo heartbeat
-        await notificacoes.salvar(senderNumber, finalResponse);
-    }
-} else {
-    logger.warn(`Cliente WhatsApp não está pronto, salvando notificação para ${senderNumber}`);
-    await notificacoes.salvar(senderNumber, finalResponse);
-}
-      
-      // Limpeza de arquivos (executada de qualquer forma)
-      try {
-        if (fs.existsSync(tempFilename)) {
-          await fs.promises.unlink(tempFilename);
-          logger.info(`Arquivo temporário ${tempFilename} removido após processamento bem-sucedido`);
-        }
-        
-        if (googleFileName) {
-          await fileManager.deleteFile(googleFileName);
-          logger.info(`Arquivo removido do servidor Google: ${googleFileName}`);
-        }
-      } catch (cleanupError) {
-        logger.warn(`Erro na limpeza de arquivos: ${cleanupError.message}`);
-      }
-      
-      logger.info(`Vídeo processado com sucesso: ${job.id}`);
-      
-      return { success: true };
-    } catch (error) {
-      logger.error(`Erro ao processar vídeo na fila: ${error.message}`, { error, jobId: job.id });
-      
-// Notificar o usuário sobre o erro
-try {
-    const errorMessage = getErrorMessageForUser(error);
-    
-    if (isClientReady()) {
-        const sendPromise = client.sendMessage(senderNumber, errorMessage);
-        const timeoutPromise = new Promise((_, reject) => 
-            setTimeout(() => reject(new Error("Timeout ao enviar mensagem de erro")), 10000)
-        );
-        
-        await Promise.race([sendPromise, timeoutPromise]);
-    } else {
-        throw new Error("Cliente WhatsApp não está pronto");
-    }
-} catch (notifyError) {
-    logger.error(`Não consegui notificar sobre o erro: ${notifyError.message}`);
-    // Tentar salvar notificação
-    try {
-        await notificacoes.salvar(senderNumber, getErrorMessageForUser(error));
-    } catch (notifErr) {
-        logger.error(`Falha ao salvar notificação: ${notifErr.message}`);
-    }
-}
-      
-      // Limpeza de recursos
-      try {
-        if (fs.existsSync(tempFilename)) {
-          fs.unlinkSync(tempFilename);
-          logger.info(`Arquivo temporário ${tempFilename} removido após erro`);
-        }
-        
-        if (googleFileName) {
-          await fileManager.deleteFile(googleFileName);
-          logger.info(`Arquivo do Google removido após erro: ${googleFileName}`);
-        }
-      } catch (cleanupError) {
-        logger.warn(`Erro ao limpar recursos: ${cleanupError.message}`);
-      }
-      
-      throw error; // Repropaga o erro para a fila lidar com ele
-    }
-  });
-  
-// Log de inicialização
-logger.info('Sistema de processamento de vídeos em fila inicializado');
-
-// Inicializa o cliente e configura tratamento de erros
-client.initialize();
-
-// Iniciar sistema de heartbeat para manter watchdog feliz
-const heartbeat = new HeartbeatSystem(logger, client);
-heartbeat.iniciar();
-
-// Log de inicialização
-logger.info('Sistema de processamento de vídeos em fila inicializado');
-
-// Tratamento de erros não capturados
-process.on('unhandledRejection', (reason, promise) => {
-    logger.error('Unhandled Rejection at:', { promise, reason });
-});
-
-process.on('uncaughtException', (error) => {
-    logger.error(`Uncaught Exception: ${error.message}`, { error });
-    process.exit(1);
-});
-
-// Exporta funções para uso em outros módulos
-module.exports = {
-    getOrCreateUser,
-    updateMessageHistory,
-    getMessageHistory,
-    resetHistory,
-    setSystemPrompt,
-    getSystemPrompt,
-    listSystemPrompts,
-    setActiveSystemPrompt,
-    clearActiveSystemPrompt,
-    setConfig,
-    getConfig,
-    generateResponseWithText,
-    handleTextMessage,
-    handleImageMessage,
-    handleAudioMessage,
-};
-=======
 // Iniciar a aplicação importando o ponto de entrada
-require('./src/index');
->>>>>>> e04ec74b
+require('./src/index');