--- conflicted
+++ resolved
@@ -9,11 +9,8 @@
 const fs = require('fs');
 const path = require('path');
 
-<<<<<<< HEAD
-=======
 // ======= FUNÇÕES PURAS =======
 
->>>>>>> b0a897a9
 /**
  * Cria configurações padrão mescladas com opções fornecidas
  * @param {Object} opcoes - Opções de configuração
@@ -83,7 +80,6 @@
     if (!pages) {
       registrador.warn('Não foi possível acessar as páginas do Chrome - possível crash');
       return true;
-<<<<<<< HEAD
     }
     
     // Verificar se a página principal ainda existe e responde
@@ -98,22 +94,6 @@
       new Promise(resolve => setTimeout(() => resolve(false), 5000)) // Timeout de 5 segundos
     ]);
     
-=======
-    }
-    
-    // Verificar se a página principal ainda existe e responde
-    if (!cliente.pupPage) {
-      registrador.warn('Página principal do WhatsApp não encontrada no Puppeteer');
-      return true;
-    }
-    
-    // Testar se conseguimos executar um JavaScript simples na página principal
-    const podeExecutarJS = await Promise.race([
-      cliente.pupPage.evaluate(() => true).catch(() => false),
-      new Promise(resolve => setTimeout(() => resolve(false), 5000)) // Timeout de 5 segundos
-    ]);
-    
->>>>>>> b0a897a9
     if (!podeExecutarJS) {
       registrador.warn('Não é possível executar JavaScript na página - Chrome provavelmente travado');
       return true;
@@ -153,7 +133,6 @@
     if (!fs.existsSync(caminhoLog)) {
       registrador.debug(`Arquivo de log ${caminhoLog} não encontrado`);
       return false;
-<<<<<<< HEAD
     }
     
     // Ler apenas as últimas linhas do arquivo para não sobrecarregar a memória
@@ -174,34 +153,11 @@
       return false;
     }
     
-=======
-    }
-    
-    // Ler apenas as últimas linhas do arquivo para não sobrecarregar a memória
-    let conteudoLog;
-    try {
-      // Ler apenas os últimos 50KB do arquivo
-      const stats = fs.statSync(caminhoLog);
-      const tamanhoLeitura = Math.min(stats.size, 50 * 1024); // 50KB máximo
-      const buffer = Buffer.alloc(tamanhoLeitura);
-      
-      const fd = fs.openSync(caminhoLog, 'r');
-      fs.readSync(fd, buffer, 0, tamanhoLeitura, stats.size - tamanhoLeitura);
-      fs.closeSync(fd);
-      
-      conteudoLog = buffer.toString();
-    } catch (erroLeitura) {
-      registrador.error(`Erro ao ler arquivo de log: ${erroLeitura.message}`);
-      return false;
-    }
-    
->>>>>>> b0a897a9
     const linhasRecentes = conteudoLog.split('\n').slice(-100); // Últimas 100 linhas
     
     // Data atual
     const agora = new Date();
     const doisMinutosAtras = new Date(agora.getTime() - 2 * 60 * 1000);
-<<<<<<< HEAD
     
     // Padrões que indicam atividade real de mensagens
     const padroesAtividade = [
@@ -233,39 +189,6 @@
       }
     }
     
-=======
-    
-    // Padrões que indicam atividade real de mensagens
-    const padroesAtividade = [
-      'Mensagem de ',
-      'Resposta:',
-      'processando mídia'
-    ];
-    
-    // Procurar nas linhas recentes por atividade dentro da janela de tempo
-    for (const linha of linhasRecentes) {
-      // Verificar se é uma linha de atividade
-      if (!padroesAtividade.some(padrao => linha.includes(padrao))) continue;
-      
-      // Extrair timestamp
-      const timestampMatch = linha.match(/\d{2}\/\d{2}\/\d{4} \d{2}:\d{2}:\d{2}/);
-      if (!timestampMatch) continue;
-      
-      try {
-        // Converter para data
-        const dataLinha = new Date(timestampMatch[0]);
-        
-        // Se a linha é recente, consideramos como ativo
-        if (dataLinha >= doisMinutosAtras) {
-          return true;
-        }
-      } catch (erroData) {
-        registrador.debug(`Erro ao processar data na linha: ${erroData.message}`);
-        // Continuar para próxima linha
-      }
-    }
-    
->>>>>>> b0a897a9
     return false;
   } catch (erro) {
     registrador.error(`Erro ao verificar mensagens recentes: ${erro.message}`);
@@ -453,15 +376,9 @@
     // A cada 10 batimentos, mostra estatísticas
     if (novoContadorBatimentos % 10 === 0) {
       const minutosAtivo = Math.floor((agora - timestamps.inicioSistema) / 1000 / 60);
-<<<<<<< HEAD
-      registrador.info(`💓 #${novoContadorBatimentos} - Sistema ativo há ${minutosAtivo}min`);
-    } else {
-      registrador.info(`💓 ${new Date().toISOString()} - Sistema ativo`);
-=======
       registrador.info(`💓 #${novoContadorBatimentos} - Amélie ativa há ${minutosAtivo}min`);
     } else {
       registrador.info(`💓 ${new Date().toISOString()} - Amélie ativa`);
->>>>>>> b0a897a9
     }
     
     // Verificar uso de memória ocasionalmente
@@ -519,47 +436,6 @@
     
     // 2. Salvar estado crítico para análise posterior
     salvarEstadoCritico(estado);
-<<<<<<< HEAD
-    
-    // 3. NOVO: Limpar arquivos de bloqueio do Chrome antes de tentar reiniciar
-    try {
-      // Verificar e remover arquivos de bloqueio do Chrome
-      const diretorioPerfil = path.join(process.cwd(), '.wwebjs_auth/session-principal');
-      const arquivoLock = path.join(diretorioPerfil, 'SingletonLock');
-      
-      if (fs.existsSync(arquivoLock)) {
-        registrador.info('🔓 Removendo arquivo de bloqueio do Chrome...');
-        fs.unlinkSync(arquivoLock);
-      }
-      
-      // Verificar outros arquivos que podem causar problemas
-      const outrosArquivosBloqueio = [
-        'SingletonCookie',
-        'SingletonSocket',
-        'Singleton*'
-      ];
-      
-      if (fs.existsSync(diretorioPerfil)) {
-        const arquivos = fs.readdirSync(diretorioPerfil);
-        for (const padrao of outrosArquivosBloqueio) {
-          const padraoBase = padrao.replace('*', '');
-          const arquivosParaRemover = arquivos.filter(arquivo => arquivo.includes(padraoBase));
-          
-          for (const arquivo of arquivosParaRemover) {
-            try {
-              fs.unlinkSync(path.join(diretorioPerfil, arquivo));
-              registrador.info(`🔓 Removido arquivo de bloqueio: ${arquivo}`);
-            } catch (e) {
-              registrador.debug(`Não foi possível remover ${arquivo}: ${e.message}`);
-            }
-          }
-        }
-      }
-    } catch (erroLimpeza) {
-      registrador.warn(`Erro ao limpar arquivos de bloqueio: ${erroLimpeza.message}`);
-    }
-    
-=======
     
     // 3. NOVO: Limpar arquivos de bloqueio do Chrome com verificações de segurança
     try {
@@ -642,7 +518,6 @@
       registrador.warn(`Erro ao limpar arquivos de bloqueio: ${erroLimpeza.message}`);
     }
     
->>>>>>> b0a897a9
     // 4. Tentar matar e reiniciar o cliente diretamente
     if (clienteWhatsApp.cliente && clienteWhatsApp.cliente.pupBrowser) {
       try {
@@ -653,12 +528,8 @@
     }
     
     // 5. Aguardar um momento para garantir que todos os processos foram encerrados
-<<<<<<< HEAD
-    await new Promise(resolve => setTimeout(resolve, 2000));
-=======
     registrador.info('Aguardando 3 segundos para garantir que processos terminem...');
     await new Promise(resolve => setTimeout(resolve, 3000));
->>>>>>> b0a897a9
     
     // 6. Reiniciar completamente o cliente
     registrador.info('Forçando reinício completo do cliente...');
@@ -673,11 +544,7 @@
         falhasConsecutivas: 0
       },
       timestamps: {
-<<<<<<< HEAD
-        ...estado.timestamps,
-=======
         ...timestamps,
->>>>>>> b0a897a9
         ultimoBatimento: Date.now(),
         ultimaAtividadeSistema: Date.now()
       },
@@ -691,12 +558,9 @@
     
     // Tentar limpar recursos de forma mais agressiva
     try {
-<<<<<<< HEAD
-=======
       // Aguardar mais um pouco antes das medidas extremas
       await new Promise(resolve => setTimeout(resolve, 5000));
       
->>>>>>> b0a897a9
       // Limpar diretório de cache do Chrome como último recurso
       const diretorioCache = path.join(process.cwd(), '.wwebjs_auth/session-principal/Default/Cache');
       if (fs.existsSync(diretorioCache)) {
@@ -1131,17 +995,10 @@
 };
 
 // ======= INTERFACE PÚBLICA =======
-<<<<<<< HEAD
 
 // Variável para armazenar a instância única do monitor
 let monitor = null;
 
-=======
-
-// Variável para armazenar a instância única do monitor
-let monitor = null;
-
->>>>>>> b0a897a9
 /**
  * Cria uma nova instância do monitor de saúde
  * @param {Object} registrador - Objeto logger para registro de eventos
